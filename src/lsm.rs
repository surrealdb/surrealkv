--- conflicted
+++ resolved
@@ -450,50 +450,6 @@
 		Ok(Some(table))
 	}
 
-<<<<<<< HEAD
-	/// Flushes a single immutable memtable using its pre-assigned table_id.
-	///
-	/// This is used during shutdown to flush immutable memtables that already
-	/// have their table_ids assigned (from when they were moved from active to
-	/// immutable).
-	///
-	/// # Arguments
-	///
-	/// * `table_id` - The pre-assigned table ID for this memtable
-	/// * `wal_number` - The WAL number that contains this memtable's data
-	/// * `memtable` - The immutable memtable to flush
-	///
-	/// # Returns
-	///
-	/// * `Ok(table)` - The flushed SSTable
-	/// * `Err(_)` - If flush or manifest update fails
-	///
-	/// # Important
-	///
-	/// Unlike `flush_memtable_and_update_manifest`, this method:
-	/// - Does NOT call `next_table_id()` - uses the pre-assigned ID
-	/// - Does NOT swap the active memtable
-	/// - Removes the memtable from immutable_memtables tracking after success
-	/// - Updates log_number to mark the associated WAL as flushed
-	fn flush_single_immutable_memtable(
-		&self,
-		table_id: u64,
-		wal_number: u64,
-		memtable: Arc<MemTable>,
-	) -> Result<Arc<Table>> {
-		log::debug!(
-			"Flushing immutable memtable: table_id={}, wal_number={}, size={}",
-			table_id,
-			wal_number,
-			memtable.size()
-		);
-
-		// Flush the memtable to SST and update manifest
-		self.flush_and_update_manifest(&memtable, table_id, wal_number)
-	}
-
-=======
->>>>>>> dff1df94
 	/// Flushes all memtables (immutable and active) during shutdown.
 	///
 	/// # Critical: Flush Ordering
