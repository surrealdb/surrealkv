--- conflicted
+++ resolved
@@ -114,11 +114,7 @@
 	pub(crate) wal: Option<parking_lot::RwLock<Wal>>,
 
 	/// Versioned B+ tree index for timestamp-based queries
-<<<<<<< HEAD
-	/// Maps InternalKey -> Value for efficient time-range queries
-=======
 	/// Maps InternalKey -> Value for time-range queries
->>>>>>> 822b2050
 	pub(crate) versioned_index: Option<Arc<RwLock<DiskBPlusTree>>>,
 }
 
@@ -428,11 +424,7 @@
 						let encoded = value_location.encode();
 
 						if self.core.opts.enable_versioning {
-<<<<<<< HEAD
-							// Create InternalKey for efficient time-range queries
-=======
 							// Create InternalKey for time-range queries
->>>>>>> 822b2050
 							let encoded_key = InternalKey::new(
 								entry.key.clone(),
 								current_seq_num,
@@ -440,11 +432,7 @@
 								timestamp,
 							)
 							.encode();
-<<<<<<< HEAD
-							reverse_timestamp_entries.push((encoded_key, encoded.clone()));
-=======
 							timestamp_entries.push((encoded_key, encoded.clone()));
->>>>>>> 822b2050
 						}
 
 						(Some(pointer), Some(encoded))
