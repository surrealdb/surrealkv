--- conflicted
+++ resolved
@@ -202,7 +202,6 @@
 		let size = active_memtable.size();
 
 		if active_memtable.is_empty() {
-<<<<<<< HEAD
 			return Ok(());
 		}
 
@@ -250,62 +249,6 @@
 		// This ensures manifest marks the correct WAL as flushed (not the new active one)
 		let table = self.flush_memtable_and_update_manifest(flushed_wal_number)?;
 
-		if table.is_none() {
-			// Memtable was empty after rotation, nothing to flush
-			// This can happen if another thread flushed it concurrently
-			log::debug!("Memtable was empty after WAL rotation, skipping flush");
-			return Ok(());
-		}
-
-		log::debug!("Memtable flush completed successfully");
-=======
-			return Ok(());
-		}
-
-		// Check if memtable actually exceeds threshold
-		// Prevents flushing small memtables from queued notifications
-		// Multiple concurrent writes can each call wake_up_memtable(), creating
-		// a notification queue. This check ensures we only flush when needed.
-		// The 'force' parameter allows bypassing this for explicit flush calls.
-		if !force && size < self.opts.max_memtable_size {
-			log::debug!(
-				"make_room_for_write: memtable size {} below threshold {}, skipping flush",
-				size,
-				self.opts.max_memtable_size
-			);
-			return Ok(());
-		}
-
-		log::debug!("make_room_for_write: flushing memtable size={}", size);
-		drop(active_memtable);
-
-		// Step 2: Rotate WAL BEFORE flush
-		// This creates a new WAL file for subsequent writes
-		// New writes will go to the new WAL while we flush the old memtable
-		// CRITICAL: Save the old WAL number to correctly mark it as flushed
-		let flushed_wal_number = if let Some(ref wal) = self.wal {
-			let mut wal_guard = wal.write();
-			let old_log_number = wal_guard.get_active_log_number();
-			wal_guard.rotate().map_err(|e| {
-				Error::Other(format!("Failed to rotate WAL before memtable flush: {}", e))
-			})?;
-			let new_log_number = wal_guard.get_active_log_number();
-			drop(wal_guard);
-
-			log::debug!(
-				"WAL rotated before memtable flush: {} -> {}",
-				old_log_number,
-				new_log_number
-			);
-			Some(old_log_number)
-		} else {
-			None
-		};
-
-		// Step 3: Use centralized flush logic, passing the WAL number we're flushing
-		// This ensures manifest marks the correct WAL as flushed (not the new active one)
-		let table = self.flush_memtable_and_update_manifest(flushed_wal_number)?;
-
 		// Step 3.5: Handle case where memtable was empty (concurrent flush)
 		// CRITICAL: Even if memtable was empty, we MUST update log_number to mark
 		// the rotated WAL as processed, otherwise it won't be cleaned up
@@ -321,7 +264,6 @@
 		} else {
 			log::debug!("Memtable flush completed successfully");
 		}
->>>>>>> 22ea0631
 
 		// Step 4: Async WAL cleanup based on manifest log_number
 		// Only WAL segments older than log_number can be safely deleted
@@ -355,7 +297,6 @@
 	}
 
 	/// Flushes active memtable to SST and updates manifest log_number.
-<<<<<<< HEAD
 	///
 	/// This is the core flush logic used by both shutdown and normal memtable rotation.
 	/// Unlike `make_room_for_write`, this does NOT rotate the WAL - the caller is responsible
@@ -368,20 +309,6 @@
 	///
 	/// # Returns
 	///
-=======
-	///
-	/// This is the core flush logic used by both shutdown and normal memtable rotation.
-	/// Unlike `make_room_for_write`, this does NOT rotate the WAL - the caller is responsible
-	/// for WAL rotation if needed.
-	///
-	/// # Arguments
-	///
-	/// - `flushed_wal_number`: Optional WAL number that was flushed. If provided, log_number
-	///   will be set to `flushed_wal_number + 1`. If None, uses current active WAL number.
-	///
-	/// # Returns
-	///
->>>>>>> 22ea0631
 	/// - `Ok(Some(table))` if flush occurred successfully
 	/// - `Ok(None)` if memtable was empty (nothing to flush)
 	/// - `Err(_)` on failure
@@ -455,7 +382,6 @@
 			// Set log_number to flushed_wal + 1, meaning that WAL has been flushed
 			// log_number indicates "all WALs with number < log_number have been flushed"
 			changeset.log_number = Some(wal_that_was_flushed + 1);
-<<<<<<< HEAD
 
 			log::debug!(
 				"Changeset prepared: table_id={}, log_number={} (WAL #{:020} flushed)",
@@ -465,17 +391,6 @@
 			);
 		}
 
-=======
-
-			log::debug!(
-				"Changeset prepared: table_id={}, log_number={} (WAL #{:020} flushed)",
-				table_id,
-				wal_that_was_flushed + 1,
-				wal_that_was_flushed
-			);
-		}
-
->>>>>>> 22ea0631
 		// Step 4: Apply changeset and write to disk ATOMICALLY
 		// This is the critical section - both SST addition and log_number update happen together
 		let mut manifest = self.level_manifest.write()?;
@@ -502,8 +417,6 @@
 		Ok(Some(table))
 	}
 
-<<<<<<< HEAD
-=======
 	/// Updates the manifest's log_number to mark a WAL as flushed.
 	///
 	/// This is a helper function to avoid code duplication when updating log_number
@@ -541,7 +454,6 @@
 		Ok(())
 	}
 
->>>>>>> 22ea0631
 	/// Cleans up orphaned SST files not referenced in manifest
 	/// Called during database startup to remove files from incomplete flushes
 	///
@@ -1031,11 +943,7 @@
 	///
 	/// 1. Commit pipeline shutdown - stops accepting new writes
 	/// 2. Background tasks stopped - waits for ongoing operations
-<<<<<<< HEAD
-	/// 3. Active memtable flush - if non-empty, flush to SST (NO WAL rotation)
-=======
 	/// 3. Active memtable flush - if flush_on_close enabled AND memtable non-empty, flush to SST (NO WAL rotation)
->>>>>>> 22ea0631
 	/// 4. WAL close - sync and close current WAL file
 	/// 5. Directory sync - ensure all metadata is persisted
 	/// 6. Lock release - allow other processes to open the database
@@ -1067,36 +975,53 @@
 			log::debug!("VLog GC manager stopped");
 		}
 
-<<<<<<< HEAD
-		// Step 3: Always flush the active memtable if it has data
+		// Step 3: Conditionally flush the active memtable based on flush_on_close option
 		// IMPORTANT: We do NOT rotate the WAL here to avoid creating an empty WAL file
-		let active_memtable = self.inner.active_memtable.read()?;
-		let memtable_size = active_memtable.size();
-		let memtable_entries = active_memtable.iter().count();
-
-		if !active_memtable.is_empty() {
-			drop(active_memtable);
-
-			log::info!(
-				"Flushing active memtable on shutdown: entries={}, size_bytes={}",
-				memtable_entries,
-				memtable_size
-			);
-
-			// Direct flush without WAL rotation
-			// Uses centralized flush logic that updates manifest log_number
-			// Pass None for flushed_wal_number since we didn't rotate
-			self.inner.flush_memtable_and_update_manifest(None).map_err(|e| {
-				Error::Other(format!("Failed to flush memtable during shutdown: {}", e))
-			})?;
-
-			log::info!("Active memtable flushed successfully on shutdown");
+		if self.inner.opts.flush_on_close {
+			let active_memtable = self.inner.active_memtable.read()?;
+			let memtable_size = active_memtable.size();
+			let memtable_entries = active_memtable.iter().count();
+
+			if !active_memtable.is_empty() {
+				drop(active_memtable);
+
+				log::info!(
+					"Flushing active memtable on shutdown (flush_on_close=true): entries={}, size_bytes={}",
+					memtable_entries,
+					memtable_size
+				);
+
+				// Direct flush without WAL rotation
+				// Uses centralized flush logic that updates manifest log_number
+				// Pass None for flushed_wal_number since we didn't rotate
+				self.inner.flush_memtable_and_update_manifest(None).map_err(|e| {
+					Error::Other(format!("Failed to flush memtable during shutdown: {}", e))
+				})?;
+
+				log::info!("Active memtable flushed successfully on shutdown");
+			} else {
+				log::debug!("Active memtable is empty, skipping shutdown flush");
+			}
 		} else {
-			log::debug!("Active memtable is empty, skipping shutdown flush");
-		}
-
-		// Step 3.5: Clean up obsolete WAL files (synchronous cleanup)
-		// This happens after flush so manifest.log_number is updated
+			log::info!("Skipping memtable flush on shutdown (flush_on_close=false)");
+		}
+
+		// Step 4: Close the WAL to ensure all data is flushed
+		// This is safe now because all background tasks that could write to WAL are stopped
+		// NOTE: WAL must be closed BEFORE cleanup, otherwise cleanup may delete the active WAL file
+		if let Some(ref wal) = self.inner.wal {
+			let wal_log_number = wal.read().get_active_log_number();
+			log::info!("Closing WAL: active_log_number={}", wal_log_number);
+
+			let mut wal_guard = wal.write();
+			wal_guard.close().map_err(|e| Error::Other(format!("Failed to close WAL: {}", e)))?;
+			log::debug!("WAL #{:020} closed and synced", wal_log_number);
+		}
+
+		// Step 4.5: Clean up obsolete WAL files (synchronous cleanup)
+		// This happens AFTER closing the WAL to prevent deleting the active WAL file.
+		// When memtable flush sets log_number = current_wal + 1, cleanup would delete the
+		// active WAL if done before closing it.
 		if let Some(ref wal) = self.inner.wal {
 			let wal_dir = wal.read().get_dir_path().to_path_buf();
 			let min_wal_to_keep = self.inner.level_manifest.read()?.get_log_number();
@@ -1114,75 +1039,6 @@
 					log::warn!("Failed to clean up WAL files during shutdown: {}", e);
 				}
 			}
-=======
-		// Step 3: Conditionally flush the active memtable based on flush_on_close option
-		// IMPORTANT: We do NOT rotate the WAL here to avoid creating an empty WAL file
-		if self.inner.opts.flush_on_close {
-			let active_memtable = self.inner.active_memtable.read()?;
-			let memtable_size = active_memtable.size();
-			let memtable_entries = active_memtable.iter().count();
-
-			if !active_memtable.is_empty() {
-				drop(active_memtable);
-
-				log::info!(
-					"Flushing active memtable on shutdown (flush_on_close=true): entries={}, size_bytes={}",
-					memtable_entries,
-					memtable_size
-				);
-
-				// Direct flush without WAL rotation
-				// Uses centralized flush logic that updates manifest log_number
-				// Pass None for flushed_wal_number since we didn't rotate
-				self.inner.flush_memtable_and_update_manifest(None).map_err(|e| {
-					Error::Other(format!("Failed to flush memtable during shutdown: {}", e))
-				})?;
-
-				log::info!("Active memtable flushed successfully on shutdown");
-			} else {
-				log::debug!("Active memtable is empty, skipping shutdown flush");
-			}
-		} else {
-			log::info!("Skipping memtable flush on shutdown (flush_on_close=false)");
->>>>>>> 22ea0631
-		}
-
-		// Step 4: Close the WAL to ensure all data is flushed
-		// This is safe now because all background tasks that could write to WAL are stopped
-		// NOTE: WAL must be closed BEFORE cleanup, otherwise cleanup may delete the active WAL file
-		if let Some(ref wal) = self.inner.wal {
-			let wal_log_number = wal.read().get_active_log_number();
-			log::info!("Closing WAL: active_log_number={}", wal_log_number);
-
-			let mut wal_guard = wal.write();
-			wal_guard.close().map_err(|e| Error::Other(format!("Failed to close WAL: {}", e)))?;
-			log::debug!("WAL #{:020} closed and synced", wal_log_number);
-<<<<<<< HEAD
-=======
-		}
-
-		// Step 4.5: Clean up obsolete WAL files (synchronous cleanup)
-		// This happens AFTER closing the WAL to prevent deleting the active WAL file.
-		// When memtable flush sets log_number = current_wal + 1, cleanup would delete the
-		// active WAL if done before closing it.
-		if let Some(ref wal) = self.inner.wal {
-			let wal_dir = wal.read().get_dir_path().to_path_buf();
-			let min_wal_to_keep = self.inner.level_manifest.read()?.get_log_number();
-
-			log::debug!("Cleaning up obsolete WAL files (min_wal_to_keep={})", min_wal_to_keep);
-
-			match cleanup_old_segments(&wal_dir, min_wal_to_keep) {
-				Ok(count) if count > 0 => {
-					log::info!("Cleaned up {} obsolete WAL files during shutdown", count);
-				}
-				Ok(_) => {
-					log::debug!("No obsolete WAL files to clean up");
-				}
-				Err(e) => {
-					log::warn!("Failed to clean up WAL files during shutdown: {}", e);
-				}
-			}
->>>>>>> 22ea0631
 		}
 
 		// Step 5: Close the versioned index if present
@@ -1362,7 +1218,6 @@
 				Ok(())
 			},
 		)?;
-<<<<<<< HEAD
 
 		// Get last_sequence from manifest
 		let manifest_last_seq = self.core.inner.level_manifest.read()?.get_last_sequence();
@@ -1373,18 +1228,6 @@
 			None => manifest_last_seq,
 		};
 
-=======
-
-		// Get last_sequence from manifest
-		let manifest_last_seq = self.core.inner.level_manifest.read()?.get_last_sequence();
-
-		// Determine effective sequence number (same logic as Core::new)
-		let max_seq_num = match wal_seq_num_opt {
-			Some(wal_seq) => std::cmp::max(manifest_last_seq, wal_seq),
-			None => manifest_last_seq,
-		};
-
->>>>>>> 22ea0631
 		// Set visible sequence number
 		self.core.commit_pipeline.set_seq_num(max_seq_num);
 
@@ -3961,10 +3804,7 @@
 
 		let opts = create_test_options(path.clone(), |opts| {
 			opts.max_memtable_size = 1024;
-<<<<<<< HEAD
-=======
 			opts.flush_on_close = true;
->>>>>>> 22ea0631
 		});
 
 		// Phase 1: Write data and clean shutdown
@@ -4637,10 +4477,7 @@
 
 		let opts = create_test_options(path.clone(), |opts| {
 			opts.max_memtable_size = 10 * 1024 * 1024; // Large to prevent auto-flush
-<<<<<<< HEAD
-=======
 			opts.flush_on_close = true;
->>>>>>> 22ea0631
 		});
 
 		let sst_dir = opts.sstable_dir();
@@ -4779,16 +4616,12 @@
 
 		// Cycle 3: Reopen, write but DON'T flush, close (tests shutdown flush)
 		{
-<<<<<<< HEAD
-			let tree = Tree::new(opts.clone()).unwrap();
-=======
 			// Enable flush_on_close to test shutdown flush behavior
 			let opts_with_flush = Arc::new(Options {
 				flush_on_close: true,
 				..(*opts).clone()
 			});
 			let tree = Tree::new(opts_with_flush).unwrap();
->>>>>>> 22ea0631
 
 			// Verify both previous cycles' data
 			let txn = tree.begin().unwrap();
@@ -4804,11 +4637,7 @@
 
 			let sst_before_close = count_ssts();
 
-<<<<<<< HEAD
-			// Close WITHOUT explicit flush (shutdown should flush)
-=======
 			// Close WITHOUT explicit flush (shutdown should flush because flush_on_close=true)
->>>>>>> 22ea0631
 			tree.close().await.unwrap();
 
 			let sst_after_close = count_ssts();
@@ -4816,11 +4645,7 @@
 			assert_eq!(
 				sst_after_close,
 				sst_before_close + 1,
-<<<<<<< HEAD
-				"Shutdown should flush and create SST"
-=======
 				"Shutdown should flush and create SST when flush_on_close=true"
->>>>>>> 22ea0631
 			);
 		}
 
@@ -4837,8 +4662,6 @@
 		}
 	}
 
-<<<<<<< HEAD
-=======
 	#[tokio::test]
 	async fn test_close_without_flush() {
 		let temp_dir = TempDir::new("test").unwrap();
@@ -4945,7 +4768,6 @@
 		}
 	}
 
->>>>>>> 22ea0631
 	#[test_log::test(tokio::test)]
 	async fn test_wal_files_after_multiple_open_close_cycles() {
 		// Simulates: open -> write 100 entries -> close, repeated multiple times
