--- conflicted
+++ resolved
@@ -95,28 +95,9 @@
 		return Ok((None, None));
 	}
 
-<<<<<<< HEAD
 	// Determine the range of segments to replay
 	// Skip segments older than min_wal_number (already flushed to SST)
 	let start_segment = std::cmp::max(first, min_wal_number);
-=======
-	// Only replay the latest segment since we use one segment per memtable
-	let latest_segment_id = last;
-	log::debug!("WAL segment range: first={}, last={}", first, latest_segment_id);
-
-	// Skip WAL if it's older than the minimum log number with unflushed data
-	// Flushed WALs are not replayed
-	if latest_segment_id < min_wal_number {
-		log::info!(
-			"Skipping WAL #{:020} (already flushed to SST, min_log_number={:020})",
-			latest_segment_id,
-			min_wal_number
-		);
-		return Ok((None, None));
-	}
-
-	log::info!("Replaying WAL #{:020}", latest_segment_id);
->>>>>>> 22ea0631
 
 	if start_segment > last {
 		log::info!(
@@ -137,7 +118,6 @@
 	// Get all segments in the directory
 	let all_segments = SegmentRef::read_segments_from_directory(wal_dir, Some("wal"))?;
 
-<<<<<<< HEAD
 	// Process each segment in order from start_segment to last
 	for segment_id in start_segment..=last {
 		// Find this segment in the list
@@ -148,22 +128,6 @@
 				continue;
 			}
 		};
-=======
-	// If no latest segment found, we're done
-	let latest_segment = match latest_segment {
-		Some(seg) => seg,
-		None => {
-			return Ok((
-				if max_seq_num > 0 {
-					Some(max_seq_num)
-				} else {
-					None
-				},
-				None,
-			));
-		}
-	};
->>>>>>> 22ea0631
 
 		log::debug!("Processing WAL segment #{:020}", segment_id);
 
@@ -173,20 +137,8 @@
 		// Create reporter for corruption tracking
 		let reporter = Box::new(DefaultReporter::new(segment_id));
 
-<<<<<<< HEAD
 		// Create reader with reporter
 		let mut reader = Reader::with_options(file, Some(reporter), segment_id);
-=======
-	// Track replay statistics
-	let mut batches_replayed = 0;
-
-	// Process each record in the latest segment
-	loop {
-		match reader.read() {
-			Ok((record_data, offset)) => {
-				// Update tracking info
-				last_valid_offset = offset as usize;
->>>>>>> 22ea0631
 
 		// Track statistics for this segment
 		let mut batches_in_segment = 0;
@@ -199,7 +151,6 @@
 					// Update tracking info
 					last_valid_offset = offset as usize;
 
-<<<<<<< HEAD
 					// Decode batch and get sequence number
 					let batch = Batch::decode(record_data)?;
 					let batch_highest_seq_num = batch.get_highest_seq_num();
@@ -245,38 +196,6 @@
 					break;
 				}
 				Err(err) => return Err(err.into()),
-=======
-				batches_replayed += 1;
-
-				log::debug!(
-					"Replayed batch from WAL #{:020}: max_seq_num={}, entries={}, offset={}",
-					latest_segment_id,
-					batch_highest_seq_num,
-					batch.count(),
-					offset
-				);
-
-				// Apply the batch to the memtable
-				memtable.add(&batch)?;
-			}
-			Err(Error::Corruption(err)) => {
-				// Tolerate tail corruption - return info for automatic repair
-				log::error!(
-					"Corrupted WAL record detected in segment {latest_segment_id:020} at offset {last_valid_offset}: {err}"
-				);
-				return Ok((
-					if max_seq_num > 0 {
-						Some(max_seq_num)
-					} else {
-						None
-					},
-					Some((latest_segment_id as usize, last_valid_offset)),
-				));
-			}
-			Err(Error::IO(err)) if err.kind() == std::io::ErrorKind::UnexpectedEof => {
-				// End of WAL reached
-				break;
->>>>>>> 22ea0631
 			}
 		}
 
@@ -301,7 +220,6 @@
 
 	match result {
 		Some(seq) => log::info!(
-<<<<<<< HEAD
 			"WAL recovery complete: {} batches across {} segments, max_seq_num={}, total_entries={}",
 			total_batches_replayed,
 			segments_processed,
@@ -309,15 +227,6 @@
 			memtable.iter().count()
 		),
 		None => log::info!("No data recovered from WAL segments"),
-=======
-			"WAL #{:020} recovery complete: batches={}, max_seq_num={}, total_entries={}",
-			latest_segment_id,
-			batches_replayed,
-			seq,
-			memtable.iter().count()
-		),
-		None => log::info!("WAL #{:020} was empty (no batches found)", latest_segment_id),
->>>>>>> 22ea0631
 	}
 
 	Ok((result, None))
@@ -473,22 +382,14 @@
 		wal.append(&batch2.encode().unwrap()).unwrap();
 		wal.close().unwrap();
 
-<<<<<<< HEAD
 		// Replay the WAL - should replay BOTH segments
-=======
-		// Replay the WAL
->>>>>>> 22ea0631
 		let (max_seq_num_opt, corruption_info) = replay_wal(wal_dir, &memtable, 0).unwrap();
 
 		// Verify both segments are replayed: max_seq_num should be 203 (highest from batch2)
 		assert_eq!(
 			max_seq_num_opt,
 			Some(203),
-<<<<<<< HEAD
 			"WAL recovery should track highest sequence number (203) across all segments"
-=======
-			"WAL recovery should track highest sequence number (203), not starting sequence number (200)"
->>>>>>> 22ea0631
 		);
 		assert!(corruption_info.is_none(), "No corruption should be detected");
 
@@ -550,11 +451,7 @@
 		assert_eq!(
 			max_seq_num_opt,
 			Some(700),
-<<<<<<< HEAD
 			"Should replay all 3 segments and return highest sequence number (700)"
-=======
-			"Multiple single-entry batches should return highest sequence number"
->>>>>>> 22ea0631
 		);
 		assert!(corruption_info.is_none(), "No corruption should be detected");
 
@@ -599,11 +496,7 @@
 		assert_eq!(
 			max_seq_num_opt,
 			Some(301),
-<<<<<<< HEAD
 			"WAL recovery should track highest sequence number (301) across all segments"
-=======
-			"WAL recovery should track highest sequence number across all batches"
->>>>>>> 22ea0631
 		);
 
 		// Verify all 4 entries from both segments are in the memtable
