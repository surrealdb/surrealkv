mod batch;
mod bplustree;
mod cache;
mod checkpoint;
mod commit;
mod compaction;
mod discard;
mod error;
mod iter;
mod levels;
mod lsm;
mod memtable;
mod oracle;
mod snapshot;
mod sstable;
mod task;
mod transaction;
mod vfs;
mod vlog;
mod wal;

pub use crate::error::{Error, Result};
pub use crate::lsm::{Tree, TreeBuilder};
use crate::sstable::{InternalKey, INTERNAL_KEY_TIMESTAMP_MAX};
pub use crate::transaction::{Durability, Mode, ReadOptions, Transaction, WriteOptions};

/// Type alias for version/timestamp values
pub type Version = u64;

use sstable::{bloom::LevelDBBloomFilter, INTERNAL_KEY_SEQ_NUM_MAX};
use std::{cmp::Ordering, path::PathBuf, sync::Arc};

/// Type alias for iterator results containing key-value pairs
/// Value is optional to support keys-only iteration without allocating empty values
pub type IterResult = Result<(Key, Option<Value>)>;

/// The Key type used throughout the LSM tree
pub type Key = Arc<[u8]>;

/// The Value type used throughout the LSM tree  
pub type Value = Arc<[u8]>;

#[derive(Debug, Clone, Copy, PartialEq, Eq, Default)]
pub enum VLogChecksumLevel {
	/// No checksum verification - fastest but no data integrity protection
	#[default]
	Disabled = 0,
	/// Full verification - recalculate checksum of value content
	Full = 1,
}

#[derive(Clone)]
pub struct Options {
	pub block_size: usize,
	pub block_restart_interval: usize,
	pub filter_policy: Option<Arc<dyn FilterPolicy>>,
	pub comparator: Arc<dyn Comparator>,
	pub compression: CompressionType,
	block_cache: Arc<cache::BlockCache>,
	vlog_cache: Arc<cache::VLogCache>,
	pub path: PathBuf,
	pub level_count: u8,
	pub max_memtable_size: usize,
	pub index_partition_size: usize,

	// VLog configuration
	pub vlog_max_file_size: u64,
	pub vlog_checksum_verification: VLogChecksumLevel,
	/// If true, disables `VLog` creation entirely
	pub enable_vlog: bool,
	/// Discard ratio threshold for triggering `VLog` garbage collection (0.0 - 1.0)
	/// Default: 0.5 (50% discardable data triggers GC)
	pub vlog_gc_discard_ratio: f64,
	/// If value size is less than this, it will be stored inline in `SSTable`
	pub vlog_value_threshold: usize,
	/// If true, runs the LSM store completely in memory
	pub in_memory_only: bool,

	// Versioned query configuration
	/// If true, enables versioned queries with timestamp tracking
	pub enable_versioning: bool,
	/// History retention period in nanoseconds (0 means no retention limit)
	/// Default: 0 (no retention limit)
	pub versioned_history_retention_ns: u64,
}

impl Default for Options {
	fn default() -> Self {
		let bf = LevelDBBloomFilter::new(10);

		Self {
			block_size: 1 << 10,
			block_restart_interval: 16,
			comparator: Arc::new(crate::BytewiseComparator {}),
			compression: CompressionType::None,
			filter_policy: Some(Arc::new(bf)),
			block_cache: Arc::new(cache::BlockCache::with_capacity_bytes(1 << 20)),
			vlog_cache: Arc::new(cache::VLogCache::with_capacity_bytes(1 << 20)),
			path: PathBuf::from(""),
			level_count: 1,
			max_memtable_size: 100 * 1024 * 1024,  // 100 MB
			index_partition_size: 16384,           // 16KB
			vlog_max_file_size: 128 * 1024 * 1024, // 128MB
			vlog_checksum_verification: VLogChecksumLevel::Disabled,
			enable_vlog: false,
			vlog_gc_discard_ratio: 0.5, // 50% default
			vlog_value_threshold: 4096, // 4KB default
			in_memory_only: false,
			enable_versioning: false,
			versioned_history_retention_ns: 0, // No retention limit by default
		}
	}
}

impl Options {
	pub fn new() -> Self {
		Self::default()
	}

	pub const fn with_block_size(mut self, value: usize) -> Self {
		self.block_size = value;
		self
	}

	pub const fn with_block_restart_interval(mut self, value: usize) -> Self {
		self.block_restart_interval = value;
		self
	}

	pub fn with_filter_policy(mut self, value: Option<Arc<dyn FilterPolicy>>) -> Self {
		self.filter_policy = value;
		self
	}

	pub fn with_comparator(mut self, value: Arc<dyn Comparator>) -> Self {
		self.comparator = value;
		self
	}

	pub const fn with_compression(mut self, value: CompressionType) -> Self {
		self.compression = value;
		self
	}

	pub fn with_path(mut self, value: PathBuf) -> Self {
		self.path = value;
		self
	}

	pub const fn with_level_count(mut self, value: u8) -> Self {
		self.level_count = value;
		self
	}

	pub const fn with_max_memtable_size(mut self, value: usize) -> Self {
		self.max_memtable_size = value;
		self
	}

	// Method to set block_cache capacity
	pub fn with_block_cache_capacity(mut self, capacity_bytes: u64) -> Self {
		self.block_cache = Arc::new(cache::BlockCache::with_capacity_bytes(capacity_bytes));
		self
	}

	pub fn with_vlog_cache_capacity(mut self, capacity_bytes: u64) -> Self {
		self.vlog_cache = Arc::new(cache::VLogCache::with_capacity_bytes(capacity_bytes));
		self
	}

	// Partitioned index configuration
	pub const fn with_index_partition_size(mut self, size: usize) -> Self {
		self.index_partition_size = size;
		self
	}

	pub const fn with_vlog_max_file_size(mut self, value: u64) -> Self {
		self.vlog_max_file_size = value;
		self
	}

	pub const fn with_vlog_checksum_verification(mut self, value: VLogChecksumLevel) -> Self {
		self.vlog_checksum_verification = value;
		self
	}

	pub const fn with_enable_vlog(mut self, value: bool) -> Self {
		self.enable_vlog = value;
		self
	}

	/// Sets the `VLog` garbage collection discard ratio.
	///
	/// # Panics
	///
	/// Panics if the value is not between 0.0 and 1.0 (inclusive).
	pub fn with_vlog_gc_discard_ratio(mut self, value: f64) -> Self {
		assert!((0.0..=1.0).contains(&value), "VLog GC discard ratio must be between 0.0 and 1.0");
		self.vlog_gc_discard_ratio = value;
		self
	}

	/// Sets the in-memory only mode.
	///
	/// When enabled, the LSM store will run completely in memory without:
	/// - WAL (Write-Ahead Log)
	/// - Compactor and task manager
	/// - Disk persistence
	pub const fn with_in_memory_only(mut self, value: bool) -> Self {
		self.in_memory_only = value;
		self
	}

	/// Enables or disables versioned queries with timestamp tracking
	/// When enabled, automatically configures VLog and value threshold for optimal versioned query support
	pub fn with_versioning(mut self, value: bool, retention_ns: u64) -> Self {
		self.enable_versioning = value;
		self.versioned_history_retention_ns = retention_ns;
		if value {
			// Versioned queries require VLog to be enabled
			self.enable_vlog = true;
			// All values should go to VLog for versioned queries
			self.vlog_value_threshold = 0;
		}
		self
	}

	/// Returns the path for a manifest file with the given ID
	/// Format: {path}/manifest/{id:020}.manifest
	pub(crate) fn manifest_file_path(&self, id: u64) -> PathBuf {
		self.manifest_dir().join(format!("{id:020}.manifest"))
	}

	/// Returns the path for an `SSTable` file with the given ID
	/// Format: {path}/sstables/{id:020}.sst
	pub(crate) fn sstable_file_path(&self, id: u64) -> PathBuf {
		self.sstable_dir().join(format!("{id:020}.sst"))
	}

	/// Returns the path for a `VLog` file with the given ID
	/// Format: {path}/vlog/{id:020}.vlog
	pub(crate) fn vlog_file_path(&self, id: u64) -> PathBuf {
		self.vlog_dir().join(format!("{id:020}.vlog"))
	}

	// /// Returns the path for a WAL file with the given ID
	// /// Format: {path}/wal/{id:020}
	// pub(crate) fn wal_file_path(&self, id: u64) -> PathBuf {
	// 	self.wal_dir().join(format!("{id:020}"))
	// }

	/// Returns the directory path for WAL files
	pub(crate) fn wal_dir(&self) -> PathBuf {
		self.path.join("wal")
	}

	/// Returns the directory path for `SSTable` files
	pub(crate) fn sstable_dir(&self) -> PathBuf {
		self.path.join("sstables")
	}

	/// Returns the directory path for `VLog` files
	pub(crate) fn vlog_dir(&self) -> PathBuf {
		self.path.join("vlog")
	}

	/// Returns the directory path for manifest files
	pub(crate) fn manifest_dir(&self) -> PathBuf {
		self.path.join("manifest")
	}

	/// Returns the directory path for discard stats files
	pub(crate) fn discard_stats_dir(&self) -> PathBuf {
		self.path.join("discard_stats")
	}

	/// Returns the directory path for delete list files
	pub(crate) fn delete_list_dir(&self) -> PathBuf {
		self.path.join("delete_list")
	}

	/// Returns the directory path for versioned index files
	pub(crate) fn versioned_index_dir(&self) -> PathBuf {
		self.path.join("versioned_index")
	}

	/// Checks if a filename matches the `VLog` file naming pattern
	/// Expected format: 20-digit zero-padded ID + ".vlog" (25 characters total)
	pub(crate) fn is_vlog_filename(&self, filename: &str) -> bool {
		filename.len() == 25
			&& std::path::Path::new(filename)
				.extension()
				.is_some_and(|ext| ext.eq_ignore_ascii_case("vlog"))
	}

	/// Extracts the file ID from a `VLog` filename
	/// Returns None if the filename doesn't match the expected pattern
	pub(crate) fn extract_vlog_file_id(&self, filename: &str) -> Option<u32> {
		if self.is_vlog_filename(filename) {
			if let Some(id_part) = filename.strip_suffix(".vlog") {
				if id_part.len() == 20 && id_part.chars().all(|c| c.is_ascii_digit()) {
					return id_part.parse::<u32>().ok();
				}
			}
		}
		None
	}

	/// Validates the configuration options for consistency and correctness
	/// This should be called when the store starts to catch configuration errors early
	pub fn validate(&self) -> Result<()> {
		// Validate VLog GC discard ratio
		if !(0.0..=1.0).contains(&self.vlog_gc_discard_ratio) {
			return Err(Error::InvalidArgument(
				"VLog GC discard ratio must be between 0.0 and 1.0".to_string(),
			));
		}

		// Validate versioned queries configuration
		if self.enable_versioning {
			// Versioned queries require VLog to be enabled
			if !self.enable_vlog {
				return Err(Error::InvalidArgument(
					"Versioned queries require VLog to be enabled. Set enable_vlog to true."
						.to_string(),
				));
			}

			// Versioned queries don't work well with value threshold (values should go to VLog)
			if self.vlog_value_threshold > 0 {
				return Err(Error::InvalidArgument(
					"Versioned queries require all values to be stored in VLog. Set vlog_value_threshold to 0.".to_string(),
				));
			}

			// Versioned queries don't work in memory-only mode (need persistence for history)
			if self.in_memory_only {
				return Err(Error::InvalidArgument(
					"Versioned queries require persistence. Cannot use in_memory_only mode with versioned queries.".to_string(),
				));
			}
		}

		// Validate level count is reasonable
		if self.level_count == 0 {
			return Err(Error::InvalidArgument("Level count must be at least 1".to_string()));
		}

		Ok(())
	}
}

#[derive(Debug, PartialEq, Eq, Copy, Clone)]
pub enum CompressionType {
	None = 0,
	SnappyCompression = 1,
}

impl CompressionType {
	pub const fn as_str(&self) -> &'static str {
		match *self {
			Self::None => "none",
			Self::SnappyCompression => "snappy",
		}
	}
}

impl From<u8> for CompressionType {
	fn from(byte: u8) -> Self {
		match byte {
			0 => Self::None,
			1 => Self::SnappyCompression,
			_ => panic!("Unknown compression type"),
		}
	}
}

/// A trait for comparing keys in a key-value store.
///
/// This trait defines methods for comparing keys, generating separator keys, generating successor keys,
/// and retrieving the name of the comparator.
pub trait Comparator: Send + Sync {
	/// Compares two keys `a` and `b`.
	fn compare(&self, a: &[u8], b: &[u8]) -> Ordering;

	/// Generates a separator key between two keys `from` and `to`.
	///
	/// This method should return a key that is greater than or equal to `from` and less than `to`.
	/// It is used to optimize the storage layout by finding a midpoint key.
	fn separator(&self, from: &[u8], to: &[u8]) -> Vec<u8>;

	/// Generates the successor key of a given key.
	///
	/// This method should return a key that is lexicographically greater than the given key.
	/// It is used to find the next key in the key space.
	fn successor(&self, key: &[u8]) -> Vec<u8>;

	/// Retrieves the name of the comparator.
	fn name(&self) -> &str;
}

pub trait FilterPolicy: Send + Sync {
	/// Return the name of this policy.  Note that if the filter encoding
	/// changes in an incompatible way, the name returned by this method
	/// must be changed.  Otherwise, old incompatible filters may be
	/// passed to methods of this type.
	fn name(&self) -> &str;

	/// `MayContain` returns whether the encoded filter may contain given key.
	/// False positives are possible, where it returns true for keys not in the
	/// original set.
	fn may_contain(&self, filter: &[u8], key: &[u8]) -> bool;

	/// Creates a filter based on given keys
	fn create_filter(&self, keys: &[Vec<u8>]) -> Vec<u8>;
}

pub(crate) trait Iterator {
	/// An iterator is either positioned at a key/value pair, or
	/// not valid.  This method returns true iff the iterator is valid.
	fn valid(&self) -> bool;

	/// Position at the first key in the source.  The iterator is `Valid()`
	/// after this call iff the source is not empty.
	fn seek_to_first(&mut self);

	/// Position at the last key in the source.  The iterator is
	/// `Valid()` after this call iff the source is not empty.
	fn seek_to_last(&mut self);

	/// Position at the first key in the source that is at or past target.
	/// The iterator is valid after this call iff the source contains
	/// an entry that comes at or past target.
	fn seek(&mut self, target: &[u8]) -> Option<()>;

	/// Moves to the next entry in the source.  After this call, the iterator is
	/// valid iff the iterator was not positioned at the last entry in the source.
	/// REQUIRES: `valid()`
	fn advance(&mut self) -> bool;

	/// Moves to the previous entry in the source.  After this call, the iterator
	/// is valid iff the iterator was not positioned at the first entry in source.
	/// REQUIRES: `valid()`
	fn prev(&mut self) -> bool;

	/// Return the key for the current entry.  The underlying storage for
	/// the returned slice is valid only until the next modification of
	/// the iterator.
	/// REQUIRES: `valid()`
	fn key(&self) -> Arc<InternalKey>;

	/// Return the value for the current entry.  The underlying storage for
	/// the returned slice is valid only until the next modification of
	/// the iterator.
	/// REQUIRES: `valid()`
	fn value(&self) -> Value;
}

#[derive(Default, Clone, Copy)]
pub(crate) struct BytewiseComparator {}

impl BytewiseComparator {}

impl Comparator for BytewiseComparator {
	#[inline]
	fn compare(&self, a: &[u8], b: &[u8]) -> Ordering {
		a.cmp(b)
	}

	#[inline]
	fn name(&self) -> &'static str {
		"leveldb.BytewiseComparator"
	}

	#[inline]
	/// Generates a separator key between two byte slices `a` and `b`.
	///
	/// This function uses a three-tier approach like `LevelDB`:
	/// 1. Find first differing byte and try to increment
	/// 2. If that fails, work backwards from end of `a` trying to increment non-0xff bytes
	/// 3. Final fallback: append a 0 byte to make it longer than `a`
	fn separator(&self, a: &[u8], b: &[u8]) -> Vec<u8> {
		if a == b {
			return a.to_vec();
		}

		let min_size = std::cmp::min(a.len(), b.len());
		let mut diff_index = 0;

		// Find first differing position
		while diff_index < min_size && a[diff_index] == b[diff_index] {
			diff_index += 1;
		}

		// Primary: Try to find a short separator at first difference
		while diff_index < min_size {
			let diff = a[diff_index];
			if diff < 0xff && diff + 1 < b[diff_index] {
				let mut sep = Vec::from(&a[0..=diff_index]);
				sep[diff_index] += 1;
				debug_assert!(self.compare(&sep, b) == Ordering::Less);
				return sep;
			}
			diff_index += 1;
		}

		// Secondary: Work backwards from end of `a`, try incrementing non-0xff bytes
		let mut sep = Vec::with_capacity(a.len() + 1);
		sep.extend_from_slice(a);

		if !a.is_empty() {
			let mut i = a.len() - 1;
			while i > 0 && sep[i] == 0xff {
				i -= 1;
			}
			if sep[i] < 0xff {
				sep[i] += 1;
				if self.compare(&sep, b) == Ordering::Less {
					return sep;
				}
				sep[i] -= 1; // revert the change
			}
		}

		// Final backup: Append a 0 byte to make it longer than `a`
		sep.extend_from_slice(&[0]);
		sep
	}

	#[inline]
	/// Generates the successor key of a given byte slice `key`.
	///
	/// This function finds the first non-0xff byte, increments it, and truncates the result.
	/// If all bytes are 0xff, it appends a 0xff byte.
	fn successor(&self, key: &[u8]) -> Vec<u8> {
		let mut result = key.to_vec();
		for i in 0..key.len() {
			if key[i] != 0xff {
				result[i] += 1;
				result.resize(i + 1, 0); // truncate and zero-fill
				return result;
			}
		}
		// Rare path: all bytes are 0xff
		result.push(0xff);
		result
	}
}

#[derive(Clone)]
pub(crate) struct InternalKeyComparator {
	user_comparator: Arc<dyn Comparator>,
}

impl InternalKeyComparator {
	pub fn new(user_comparator: Arc<dyn Comparator>) -> Self {
		Self {
			user_comparator,
		}
	}
}

impl Comparator for InternalKeyComparator {
	fn name(&self) -> &'static str {
		"surrealkv.InternalKeyComparator"
	}

	fn compare(&self, a: &[u8], b: &[u8]) -> Ordering {
		// Decode internal keys using InternalKey
		let key_a = InternalKey::decode(a);
		let key_b = InternalKey::decode(b);
		key_a.cmp(&key_b)
	}

	fn separator(&self, a: &[u8], b: &[u8]) -> Vec<u8> {
		if a == b {
			return a.to_vec();
		}

		// Decode keys using InternalKey
		let key_a = InternalKey::decode(a);
		let key_b = InternalKey::decode(b);

		// If user keys are different, compute a separator for user keys
		if self.user_comparator.compare(key_a.user_key.as_ref(), key_b.user_key.as_ref())
			!= Ordering::Equal
		{
			let sep =
				self.user_comparator.separator(key_a.user_key.as_ref(), key_b.user_key.as_ref());

			// Use MAX_SEQUENCE_NUMBER when separator is shorter than original
			if sep.len() < key_a.user_key.len()
				&& self.user_comparator.compare(key_a.user_key.as_ref(), &sep) == Ordering::Less
			{
				let result = InternalKey::new(
					sep,
					INTERNAL_KEY_SEQ_NUM_MAX,
					key_a.kind(),
					INTERNAL_KEY_TIMESTAMP_MAX,
				);
				return result.encode();
			}

			// Otherwise use original sequence number
			let result = InternalKey::new(sep, key_a.seq_num(), key_a.kind(), key_a.timestamp);
			return result.encode();
		}

		// User keys are the same, just return a
		a.to_vec()
	}

	fn successor(&self, key: &[u8]) -> Vec<u8> {
		let internal_key = InternalKey::decode(key);
		let user_key_succ = self.user_comparator.successor(internal_key.user_key.as_ref());

		// Create a new internal key with the successor user key and original sequence/kind
		let result = InternalKey::new(
			user_key_succ,
			internal_key.seq_num(),
			internal_key.kind(),
			internal_key.timestamp,
		);
		result.encode()
	}
}

/// A comparator that compares internal keys first by user key, then by timestamp
<<<<<<< HEAD
/// This is useful for versioned queries where you want to order by user key and timestamp
#[derive(Clone)]
pub struct TimestampComparator {
	user_comparator: Arc<dyn Comparator>,
}

impl TimestampComparator {
	pub fn new(user_comparator: Arc<dyn Comparator>) -> Self {
		Self {
			user_comparator,
		}
	}
}

impl Comparator for TimestampComparator {
	fn name(&self) -> &'static str {
		"leveldb.TimestampComparator"
=======
/// This is used for versioned queries where we want to order by user key and timestamp
#[derive(Clone)]
pub(crate) struct TimestampComparator {
	user_comparator: Arc<dyn Comparator>,
}

impl Comparator for TimestampComparator {
	fn name(&self) -> &'static str {
		"surrealkv.TimestampComparator"
>>>>>>> 822b2050
	}

	fn compare(&self, a: &[u8], b: &[u8]) -> Ordering {
		// Decode internal keys using InternalKey
		let key_a = InternalKey::decode(a);
		let key_b = InternalKey::decode(b);
		// Use the timestamp-based comparison method
		key_a.cmp_by_timestamp(&key_b)
	}

	fn separator(&self, a: &[u8], b: &[u8]) -> Vec<u8> {
		if a == b {
			return a.to_vec();
		}

		// Decode keys using InternalKey
		let key_a = InternalKey::decode(a);
		let key_b = InternalKey::decode(b);

		// If user keys are different, compute a separator for user keys
		if self.user_comparator.compare(key_a.user_key.as_ref(), key_b.user_key.as_ref())
			!= Ordering::Equal
		{
			let sep =
				self.user_comparator.separator(key_a.user_key.as_ref(), key_b.user_key.as_ref());

			// Use MAX_TIMESTAMP when separator is shorter than original
			if sep.len() < key_a.user_key.len()
				&& self.user_comparator.compare(key_a.user_key.as_ref(), &sep) == Ordering::Less
			{
				let result = InternalKey::new(
					sep,
					INTERNAL_KEY_SEQ_NUM_MAX,
					key_a.kind(),
					INTERNAL_KEY_TIMESTAMP_MAX,
				);
				return result.encode();
			}

			// Otherwise use original timestamp
			let result = InternalKey::new(sep, key_a.seq_num(), key_a.kind(), key_a.timestamp);
			return result.encode();
		}

<<<<<<< HEAD
		// User keys are the same, check if we can create a timestamp separator
		if key_a.timestamp < key_b.timestamp {
			// Create a key with timestamp between a and b
			let mid_timestamp = key_a.timestamp + (key_b.timestamp - key_a.timestamp) / 2;
			let result = InternalKey::new(
				key_a.user_key.as_ref().to_vec(),
				key_a.seq_num(),
				key_a.kind(),
				mid_timestamp,
			);
			return result.encode();
		}

=======
>>>>>>> 822b2050
		// Can't create a meaningful separator, return a
		a.to_vec()
	}

	fn successor(&self, key: &[u8]) -> Vec<u8> {
		let internal_key = InternalKey::decode(key);
		let user_key_succ = self.user_comparator.successor(internal_key.user_key.as_ref());

		// Create a new internal key with the successor user key and original timestamp/kind
		let result = InternalKey::new(
			user_key_succ,
			internal_key.seq_num(),
			internal_key.kind(),
			internal_key.timestamp,
		);
		result.encode()
	}
}<|MERGE_RESOLUTION|>--- conflicted
+++ resolved
@@ -626,25 +626,6 @@
 }
 
 /// A comparator that compares internal keys first by user key, then by timestamp
-<<<<<<< HEAD
-/// This is useful for versioned queries where you want to order by user key and timestamp
-#[derive(Clone)]
-pub struct TimestampComparator {
-	user_comparator: Arc<dyn Comparator>,
-}
-
-impl TimestampComparator {
-	pub fn new(user_comparator: Arc<dyn Comparator>) -> Self {
-		Self {
-			user_comparator,
-		}
-	}
-}
-
-impl Comparator for TimestampComparator {
-	fn name(&self) -> &'static str {
-		"leveldb.TimestampComparator"
-=======
 /// This is used for versioned queries where we want to order by user key and timestamp
 #[derive(Clone)]
 pub(crate) struct TimestampComparator {
@@ -654,7 +635,6 @@
 impl Comparator for TimestampComparator {
 	fn name(&self) -> &'static str {
 		"surrealkv.TimestampComparator"
->>>>>>> 822b2050
 	}
 
 	fn compare(&self, a: &[u8], b: &[u8]) -> Ordering {
@@ -699,22 +679,6 @@
 			return result.encode();
 		}
 
-<<<<<<< HEAD
-		// User keys are the same, check if we can create a timestamp separator
-		if key_a.timestamp < key_b.timestamp {
-			// Create a key with timestamp between a and b
-			let mid_timestamp = key_a.timestamp + (key_b.timestamp - key_a.timestamp) / 2;
-			let result = InternalKey::new(
-				key_a.user_key.as_ref().to_vec(),
-				key_a.seq_num(),
-				key_a.kind(),
-				mid_timestamp,
-			);
-			return result.encode();
-		}
-
-=======
->>>>>>> 822b2050
 		// Can't create a meaningful separator, return a
 		a.to_vec()
 	}
